--- conflicted
+++ resolved
@@ -272,196 +272,8 @@
                 else:
                     raise NotImplementedError
 
-<<<<<<< HEAD
-
-# **********************************************************************************************************************
-#   MultilayerGMDH class
-# **********************************************************************************************************************
-
-def set_matrix_a(ftype, u1_index, u2_index, source, source_y, a, y):
-    """
-    function set matrix value required to calculate polynom model coefficient
-    by multiple linear regression
-    """
-    m = source.shape[0]
-    u1x = source[:, u1_index]
-    u2x = source[:, u2_index]
-    for mi in range(0, m):
-        # compute inputs for model
-        u1 = u1x[mi]
-        u2 = u2x[mi]
-        a[mi, 0] = 1
-        a[mi, 1] = u1
-        a[mi, 2] = u2
-        if RefFunctionType.rfLinearCov == ftype:
-            a[mi, 3] = u1 * u2
-        if RefFunctionType.rfQuadratic == ftype:
-            a[mi, 3] = u1 * u2
-            u1_sq = u1 * u1
-            u2_sq = u2 * u2
-            a[mi, 4] = u1_sq
-            a[mi, 5] = u2_sq
-        if RefFunctionType.rfCubic == ftype:
-            a[mi, 3] = u1 * u2
-            u1_sq = u1 * u1
-            u2_sq = u2 * u2
-            a[mi, 4] = u1_sq
-            a[mi, 5] = u2_sq
-            a[mi, 6] = u1_sq * u1
-            a[mi, 7] = u1_sq * u2
-            a[mi, 8] = u2_sq * u1
-            a[mi, 9] = u2_sq * u2
-    y[:] = source_y
-
-
-def train_model(alpha, a, y):
-    clf = linear_model.Ridge(alpha=alpha, solver='lsqr')
-    a2 = a[:,1:]
-    clf.fit(a2, y)
-    w = np.empty((len(clf.coef_) + 1,), dtype=np.double)
-    w[0] = clf.intercept_
-    w[1:] = clf.coef_
-    return w
-
-
-def sub_calculate_model_weights(n, ftype, u1_index, u2_index, fw_size, need_bias_stuff, transfer,
-                                mlst, n_train, n_test, train_x, train_y, test_x, test_y, layer_index, alpha):
-    """
-    Calculate model coefficients
-    """
-
-    # declare Y variables of multiple linear regression for train and test targets
-    ya = np.empty((n_train,), dtype=np.double)
-    yb = np.empty((n_test,), dtype=np.double)
-    min_rank = 2
-    rank_b = 10000000
-
-    # declare X variables of multiple linear regression for train and test targets
-    a = np.empty((n_train, fw_size), dtype=np.double)
-    b = np.empty((n_test, fw_size), dtype=np.double)
-    wt = None
-    train_err = sys.float_info.max
-    test_err = sys.float_info.max
-
-    # set X and Y variables of multiple linear regression
-    # Train the model using train and test sets
-    try:
-        set_matrix_a(ftype, u1_index, u2_index, train_x, train_y, a, ya)
-        w = train_model(alpha, a, ya)
-        rank_a = 10
-        pass
-    except:
-        raise LayerCreationError('Error training model on train data set', layer_index)
-
-    if need_bias_stuff:
-        try:
-            set_matrix_a(ftype, u1_index, u2_index, test_x, test_y, b, yb)
-            wt = train_model(alpha, b, yb)
-            rank_b = 10
-        except:
-            raise LayerCreationError('Error training model on train data set', layer_index)
-
-    bias_err = 0
-    if rank_a < min_rank or rank_b < min_rank:
-        valid = False
-    else:
-        valid = True
-        # calculate model errors
-        if need_bias_stuff:
-            bias_err = PolynomModel.get_bias_err(u1_index, u2_index, transfer, train_x, test_x, train_y, test_y, w, wt)
-
-        train_err = PolynomModel.get_regularity_err(u1_index, u2_index, transfer, train_x, train_y, w)
-        test_err = PolynomModel.get_regularity_err(u1_index, u2_index, transfer, test_x, test_y, w)
-
-    if mlst is not None:
-        mlst.append((n, w, wt, valid, bias_err, train_err, test_err))
-    else:
-        return (n, w, wt, valid, bias_err, train_err, test_err)
-
-
-def sub_calculate_model_weights_helper(args):
-    return sub_calculate_model_weights(*args)
-
-
-class MultilayerGMDH(BaseMultilayerGMDH):
-    """
-    Multilayered group method of data handling algorithm with polynomial partial descriptions(models)
-
-    Example of using:
-
-        data_x - training data, numpy array of shape [n_samples,n_features]
-        data_y - target values, numpy array of shape [n_samples]
-        exam_x - predicting data, numpy array of shape [exam_n_samples, n_features]
-
-        from gmdh import MultilayerGMDH
-        gmdh = MultilayerGMDH()
-        gmdh.fit(data_x, data_y)
-        exam_y = gmdh.predict(exam_x)
-
-    Example of using with parameters specification:
-
-        gmdh = MultilayerGMDH(ref_functions=('linear_cov',),
-                              criterion_type='test',
-                              feature_names=boston.feature_names,
-                              criterion_minimum_width=5,
-                              admix_features=True,
-                              max_layer_count=50,
-                              normalize=True,
-                              stop_train_epsilon_condition=0.001,
-                              layer_err_criterion='avg',
-                              alpha=0.5,
-                              n_jobs=2)
-        exam_y = gmdh.predict(exam_x)
-
-    Check MultilayerGMDHparam for details of parameters specification
-    """
-    def __init__(self, seq_type=SequenceTypeSet.sqMode1, set_custom_seq_type=None,
-                 ref_functions=RefFunctionType.rfLinearCov,
-                 criterion_type=CriterionType.cmpTest, feature_names=None, max_layer_count=50,
-                 admix_features=True, manual_best_models_selection=False, min_best_models_count=5,
-                 max_best_models_count=10000000, criterion_minimum_width=5,
-                 stop_train_epsilon_condition=0.001, normalize=True, layer_err_criterion='top', alpha=0.5,
-                 print_debug=True, keep_partial_models=False, n_jobs=1):
-        super(self.__class__, self).__init__(seq_type, set_custom_seq_type,
-                 ref_functions,
-                 criterion_type, feature_names, max_layer_count,
-                 admix_features, manual_best_models_selection, min_best_models_count, max_best_models_count,
-                 criterion_minimum_width, stop_train_epsilon_condition, normalize, layer_err_criterion, alpha,
-                 print_debug, keep_partial_models, n_jobs)
-
-    def __str__(self):
-        return "Self-organizing neural network - GMDH"
-
-    def __repr__(self):
-        st = '*********************************************\n'
-        s = st
-        s += 'GMDH\n'
-        s += st
-        s += 'Number of layers: {0}\n'.format(len(self.layers))
-        s += 'Max possible number of layers: {0}\n'.format(self.param.max_layer_count)
-
-        s += 'Model selection criterion: {0}\n'.format(CriterionType.get_name(self.param.criterion_type))
-        s += 'Number of features: {0}\n'.format(self.n_features)
-        s += 'Include features to inputs list for each layer: {0}\n'.format(self.param.admix_features)
-        s += 'Data size: {0}\n'.format(self.n_train + self.n_test)
-        s += 'Train data size: {0}\n'.format(self.n_train)
-        s += 'Test data size: {0}\n'.format(self.n_test)
-        s += 'Selected features by index: {0}\n'.format(self.get_selected_features())
-        s += 'Selected features by name: {0}\n'.format(self.get_selected_n_features_names())
-        s += 'Unselected features by index: {0}\n'.format(self.get_unselected_features())
-        s += 'Unselected features by name: {0}\n'.format(self.get_unselected_n_features_names())
-        s += '\n'
-        for n, layer in enumerate(self.layers):
-            s += layer.__repr__()
-        return s
-
-    def _new_layer_with_all_models(self):
-        """
-        Generate new layer with all possible models
-=======
     def _new_layer_with_all_neurons(self):
         """Generate new layer with all possible neurons
->>>>>>> 65f82159
         """
         layers_count = len(self.layers)
         layer = Layer(self, layers_count)
@@ -922,20 +734,8 @@
     def get_unselected_features_indices(self):
         """Return features that was not selected as useful for neuron during fit
         """
-<<<<<<< HEAD
-        s = ''
-        for n, index in enumerate(features_set):
-            if self.feature_names is not None and len(self.feature_names) > 0:
-                s += '{0}'.format(self.feature_names[index])
-                if n < len(features_set)-1:
-                    s += ', '
-            else:
-                s += 'index=inp_{0} '.format(index)
-        return s
-=======
         return list(set(np.arange(self.n_features).tolist()) -
                     set(self.get_selected_features_indices()))
->>>>>>> 65f82159
 
     def get_unselected_features(self):
         """Return names of features that was not selected as useful for neuron during fit
